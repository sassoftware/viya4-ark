--- conflicted
+++ resolved
@@ -119,13 +119,7 @@
     :param exit_code: The exit code to return when exiting the program.
     """
     print()
-<<<<<<< HEAD
-    print(f"Usage: viya-arkcd.py pre_install_report <--ingress> <--host> <--port> [<options>]")
-=======
-    print(f"Requires: Python 3.6 or higher")
-    print(KUBECONF_ERROR)
     print(f"Usage: viya-arkcd.py pre_install_report <-i|--ingress> <-H|--host> <-p|--port> [<options>]")
->>>>>>> 6427b8fe
     print()
     print("Options:")
     print(f"    -i  --ingress=nginx or istio  (Required)Kubernetes ingress controller used for Viya deployment")
